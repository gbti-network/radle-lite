<?php
/**
 * Plugin Name: Radle Lite
 * Description: Radle brings the powers of the Reddit API into WordPress.
<<<<<<< HEAD
 * Version: 1.0.13
=======
 * Version: 1.1.3
>>>>>>> 893f3239
 * Author: GBTI
 * Author URI:  https://gbti.network
 * Contributors: GBTI,Hudson Atwell
 * Text Domain: radle-lite
 * Domain Path: /languages
 * License: GPL-3.0-or-later
 * License URI: https://www.gnu.org/licenses/gpl-3.0.html
 * Requires at least: 5.9.0
 * Requires PHP: 7.4
 *
 */

if ( ! defined( 'ABSPATH' ) ) {
    exit;
}

/**
 * Main plugin class that initializes all Radle functionality.
 * 
 * This class is responsible for:
 * - Loading required files and dependencies
 * - Initializing all plugin modules
 * - Setting up WordPress hooks and filters
 * - Managing plugin settings and configuration
 * - Handling internationalization
 * - Setting up REST API endpoints
 */
class Radle_Plugin {

    /**
     * Debug mode flag
     * @var bool
     */
    private $debug_mode;

    /**
     * GBTI product server URL
     * @var string
     */
    private $product_server;

    /**
     * Logging utility instance
     * @var object
     */
    public $logs;

    /**
     * Usage tracking instance
     * @var object
     */
    private $usage_tracking;

    /**
     * Initialize the plugin.
     * 
     * Sets up all necessary hooks, loads dependencies,
     * and initializes core functionality.
     */
    public function __construct() {
        $this->set_constants();
        $this->set_variables();
        $this->load_textdomain();
        $this->includes();
        $this->initialize_modules();
        add_action( 'rest_api_init', [ $this, 'register_rest_endpoints' ] );
        add_action( 'wp_enqueue_scripts', [ $this, 'enqueue_scripts' ] );
        add_action( 'admin_enqueue_scripts', [ $this, 'enqueue_scripts' ] );
        add_filter( 'plugin_action_links_' . plugin_basename(__FILE__), [ $this, 'add_plugin_action_links' ] );
    }

    /**
     * Define plugin constants.
     * 
     * Sets up constants for:
     * - Plugin file paths
     * - Version information
     * - GitHub repository
     * - Directory paths
     * 
     * @access private
     */
    private function set_constants() {
<<<<<<< HEAD
        define( 'RADLE_PLUGIN_FILE', __FILE__ );    
        define( 'RADLE_VERSION', '1.0.13' );
=======
        define( 'RADLE_PLUGIN_FILE', __FILE__ );
        define( 'RADLE_VERSION', '1.1.3' );
>>>>>>> 893f3239
        define( 'RADLE_GITHUB_REPO', 'gbti-network/radle-wordpress-plugin' );
        define( 'RADLE_PLUGIN_DIR', plugin_dir_path( __FILE__ ) );
        define( 'RADLE_PLUGIN_URL', plugin_dir_url( __FILE__ ) );
        define( 'RADLE_LANGUAGES_DIR', RADLE_PLUGIN_DIR . 'languages' );
    }

    /**
     * Set plugin variables based on environment.
     * 
     * Configures:
     * - Debug mode
     * - API server URL
     * - Logging settings
     * 
     * @access private
     */
    private function set_variables() {
        $this->debug_mode     = false;
        $this->product_server = 'https://gbti.network/wp-json/github-product-manager/v1';

        if ( defined( 'WP_ENVIRONMENT_TYPE' ) && WP_ENVIRONMENT_TYPE == 'local' ) {
            $this->debug_mode     = true;
        }

        define( 'RADLE_GBTI_API_SERVER', $this->product_server );
        define( 'RADLE_LOGGING_ENABLED', $this->debug_mode );
    }

    /**
     * Load plugin text domain for internationalization.
     * 
     * @access private
     */
    private function load_textdomain() {
        load_plugin_textdomain(
            'radle-lite',
            false,
            dirname( plugin_basename( RADLE_PLUGIN_FILE ) ) . '/languages'
        );
    }

    /**
     * Include required plugin files.
     * 
     * Loads:
     * - Core modules
     * - Settings sections
     * - API endpoints
     * - Utility classes
     * 
     * @access private
     */
    private function includes() {
        require_once RADLE_PLUGIN_DIR . 'modules/utilities/log.php';
        require_once RADLE_PLUGIN_DIR . 'modules/utilities/markdown-handler.php';

        if ( is_admin() ) {
            require_once RADLE_PLUGIN_DIR . 'modules/welcome/welcome-module.php';
        }

        require_once RADLE_PLUGIN_DIR . 'modules/settings/setting-class.php';
        require_once RADLE_PLUGIN_DIR . 'modules/settings/settings-container.php';
        require_once RADLE_PLUGIN_DIR . 'modules/settings/sections/reddit-api-settings.php';
        require_once RADLE_PLUGIN_DIR . 'modules/settings/sections/publishing-settings.php';
        require_once RADLE_PLUGIN_DIR . 'modules/settings/sections/comments-settings.php';
        require_once RADLE_PLUGIN_DIR . 'modules/settings/sections/monitoring-settings.php';

        require_once RADLE_PLUGIN_DIR . 'modules/publish/publish.php';
        require_once RADLE_PLUGIN_DIR . 'modules/comments/comments.php';
        require_once RADLE_PLUGIN_DIR . 'modules/reddit/user-agent.php';
        require_once RADLE_PLUGIN_DIR . 'modules/reddit/rate-limit-monitor.php';
        require_once RADLE_PLUGIN_DIR . 'modules/reddit/reddit-api.php';
        require_once RADLE_PLUGIN_DIR . 'modules/usage/usage-tracking.php';

        require_once RADLE_PLUGIN_DIR . 'api/v1/reddit/check-auth-endpoint.php';
        require_once RADLE_PLUGIN_DIR . 'api/v1/reddit/comments-endpoint.php';
        require_once RADLE_PLUGIN_DIR . 'api/v1/reddit/delete-token-endpoint.php';
        require_once RADLE_PLUGIN_DIR . 'api/v1/reddit/entries-endpoint.php';
        require_once RADLE_PLUGIN_DIR . 'api/v1/reddit/oauth-callback-endpoint.php';
        require_once RADLE_PLUGIN_DIR . 'api/v1/reddit/publish-endpoint.php';
        require_once RADLE_PLUGIN_DIR . 'api/v1/reddit/refresh-token-endpoint.php';

        require_once RADLE_PLUGIN_DIR . 'api/v1/radle/disassociate-endpoint.php';
        require_once RADLE_PLUGIN_DIR . 'api/v1/radle/hide-comment-endpoint.php';
        require_once RADLE_PLUGIN_DIR . 'api/v1/radle/preview-endpoint.php';
        require_once RADLE_PLUGIN_DIR . 'api/v1/radle/rate-limit-data-endpoint.php';
        require_once RADLE_PLUGIN_DIR . 'api/v1/radle/settings-endpoint.php';
        require_once RADLE_PLUGIN_DIR . 'api/v1/radle/subreddit-endpoint.php';
        require_once RADLE_PLUGIN_DIR . 'api/v1/radle/welcome-endpoints.php';
    }

    /**
     * Initialize plugin modules.
     * 
     * Sets up:
     * - Settings pages
     * - Reddit API integration
     * - Comments system
     * - Publishing tools
     * - Usage tracking
     * 
     * @access private
     */
    private function initialize_modules() {
        $this->logs = new \Radle\Utilities\log();

        // Initialize usage tracking
        $this->usage_tracking = new \Radle\Modules\Usage\Usage_Tracking(
            'radle',
            $this->product_server,
            RADLE_VERSION
        );
        
        // Register activation and deactivation hooks for usage tracking
        register_activation_hook(RADLE_PLUGIN_FILE, array($this->usage_tracking, 'activate'));
        register_deactivation_hook(RADLE_PLUGIN_FILE, array($this->usage_tracking, 'deactivate'));

        new Radle\Modules\Settings\Settings_Container();
        new Radle\Modules\Settings\Reddit_Api_Settings();
        new Radle\Modules\Settings\Publishing_Settings();
        new Radle\Modules\Settings\Comment_Settings();
        new Radle\Modules\Settings\Monitoring_Settings();
        new Radle\Modules\Publish\publish();
        new Radle\Modules\Comments\comments();

        if ( is_admin() ) {
            new Radle\Modules\Welcome\Welcome_Module();
        }
    }

    /**
     * Register REST API endpoints.
     * 
     * Sets up endpoints for:
     * - Reddit API integration
     * - Comment management
     * - Publishing tools
     * - Settings management
     */
    public function register_rest_endpoints() {
        new \Radle\API\v1\Reddit\Check_Auth_Endpoint();
        new \Radle\API\v1\Reddit\Comments_Endpoint();
        new \Radle\API\v1\Reddit\Delete_Token_Endpoint();
        new \Radle\API\v1\Reddit\Entries_Endpoint();
        new \Radle\API\v1\Reddit\OAuth_Callback_Endpoint();
        new \Radle\API\v1\Reddit\Publish_Endpoint();
        new \Radle\API\v1\Reddit\Refresh_Token_Endpoint();

        new \Radle\API\v1\Radle\Disassociate_Endpoint();
        new \Radle\API\v1\Radle\Hide_Comment_Endpoint();
        new \Radle\API\v1\Radle\Preview_Endpoint();
        new \Radle\API\v1\Radle\Rate_Limit_Data_Endpoint();
        new \Radle\API\v1\Radle\Settings_Endpoint();
        new \Radle\API\v1\Radle\Subreddit_Endpoint();
        new \Radle\API\v1\Radle\Welcome_Endpoints();
    }

    /**
     * Enqueue plugin scripts and styles.
     * 
     * Loads required assets for:
     * - Comment system
     * - Publishing tools
     * - Admin interface
     */
    public function enqueue_scripts($hook) {
        $plugin_version = $this->get_plugin_version();
        $plugin_url = plugin_dir_url(__FILE__);

        // Enqueue debug utility first
        wp_register_script(
            'radle-debug',
            $plugin_url . 'modules/utilities/js/debug.js',
            array('jquery'),
            $plugin_version,
            false  
        );
    }

    /**
     * Add plugin action links.
     * 
     * Adds quick access links to:
     * - Settings page
     * - Documentation
     * 
     * @param array $links Existing plugin action links
     * @return array Modified plugin action links
     */
    public function add_plugin_action_links($links) {
        $settings_link = '<a href="' . admin_url('admin.php?page=radle-settings') . '">' . __('Settings','radle-lite') . '</a>';
        $gbti_link = '<a href="https://gbti.network/" target="_blank">' . __('GBTI Network','radle-lite') . '</a>';
        array_unshift($links, $settings_link, $gbti_link);
        return $links;
    }

    /**
     * Get the plugin version.
     * 
     * @return string Plugin version
     */
    private function get_plugin_version() {
        return RADLE_VERSION;
    }
}

$Radle = new Radle_Plugin();

global $radleLogs;
$radleLogs = $Radle->logs;<|MERGE_RESOLUTION|>--- conflicted
+++ resolved
@@ -2,11 +2,7 @@
 /**
  * Plugin Name: Radle Lite
  * Description: Radle brings the powers of the Reddit API into WordPress.
-<<<<<<< HEAD
- * Version: 1.0.13
-=======
  * Version: 1.1.3
->>>>>>> 893f3239
  * Author: GBTI
  * Author URI:  https://gbti.network
  * Contributors: GBTI,Hudson Atwell
@@ -90,13 +86,8 @@
      * @access private
      */
     private function set_constants() {
-<<<<<<< HEAD
-        define( 'RADLE_PLUGIN_FILE', __FILE__ );    
-        define( 'RADLE_VERSION', '1.0.13' );
-=======
         define( 'RADLE_PLUGIN_FILE', __FILE__ );
         define( 'RADLE_VERSION', '1.1.3' );
->>>>>>> 893f3239
         define( 'RADLE_GITHUB_REPO', 'gbti-network/radle-wordpress-plugin' );
         define( 'RADLE_PLUGIN_DIR', plugin_dir_path( __FILE__ ) );
         define( 'RADLE_PLUGIN_URL', plugin_dir_url( __FILE__ ) );
